/**
 * Requirements:
 * - Display the current sibling node for a given level
 * - Support horizontal swipe gestures between siblings
 * - Maintain pagination for loading more siblings
 * - Preserve reply mode functionality
 * - Support node selection and quote selection
 * - Communicate height changes to parent components for proper virtualization
 */

<<<<<<< HEAD
import React, { useState, useCallback, useMemo, useRef, useEffect } from 'react';
import { useGesture } from '@use-gesture/react';
import { motion, AnimatePresence } from 'framer-motion';
=======
import React, { useState, useCallback, useMemo, useRef } from 'react';
import { motion, AnimatePresence, PanInfo } from 'framer-motion';
>>>>>>> 32d73336
import { debounce } from 'lodash';
import { useReplyContext } from '../context/ReplyContext';
import NodeContent from './NodeContent';
import NodeFooter from './NodeFooter';
import { PostTreeLevel as LevelData, Pagination, ACTIONS, PostTreeNode, Siblings } from '../types/types';
import { areQuotesEqual, Quote } from '../types/quote';
import postTreeOperator from '../operators/PostTreeOperator';
import { usePostTree } from '../context/PostTreeContext';
import { 
  getSelectedQuoteInThisLevel,
  getSiblings, 
  getSelectedNodeHelper, 
  getLevelNumber,
  getPagination,
  isMidLevel,
} from '../utils/levelDataHelpers';
import { findLatestDraftForParent } from '../utils/replyPersistence';
import { ReplyContextType } from '../context/ReplyContext';

interface PostTreeLevelProps {
  levelData: LevelData;
  reportHeight?: (height: number) => void;
}

// Create a memoized NodeFooterWrapper component to prevent unnecessary re-renders
const MemoizedNodeFooter = React.memo(NodeFooter,
  (prevProps, nextProps) => {
    return prevProps.currentIndex === nextProps.currentIndex &&
      prevProps.totalSiblings === nextProps.totalSiblings &&
      prevProps.isReplyTarget === nextProps.isReplyTarget &&
      prevProps.isReplyActive === nextProps.isReplyActive &&
      prevProps.replyError === nextProps.replyError;
  }
);

// Memoize NodeContent using the comparison function defined within NodeContent.tsx
const MemoizedNodeContent = React.memo(NodeContent);

export const PostTreeLevelComponent: React.FC<PostTreeLevelProps> = ({
  levelData,
  reportHeight,
}) => {
  const { dispatch } = usePostTree();

  // Debounce the navigation actions
  const debouncedNavigateNext = useMemo(
    () => debounce(() => {
      const levelNumber = getLevelNumber(levelData);
      const currentNodeId = getSelectedNodeHelper(levelData)?.id ?? null;
      if (levelNumber !== undefined && currentNodeId !== null) { 
        console.log(`[PostTreeLevel] Dispatching NAVIGATE_NEXT_SIBLING for level ${levelNumber}, expecting node ${currentNodeId}`);
        dispatch({ 
          type: ACTIONS.NAVIGATE_NEXT_SIBLING, 
          payload: { levelNumber, expectedCurrentNodeId: currentNodeId }
        });
      } else {
        console.log(`[PostTreeLevel] Navigation dispatch skipped (Next). Level: ${levelNumber}, CurrentNodeId: ${currentNodeId}`);
      }
    }, 100, { leading: true, trailing: false }),
    [dispatch, levelData]
  );
  const debouncedNavigatePrev = useMemo(
    () => debounce(() => {
      const levelNumber = getLevelNumber(levelData);
      const currentNodeId = getSelectedNodeHelper(levelData)?.id ?? null;
      if (levelNumber !== undefined && currentNodeId !== null) { 
        console.log(`[PostTreeLevel] Dispatching NAVIGATE_PREV_SIBLING for level ${levelNumber}, expecting node ${currentNodeId}`);
        dispatch({ 
          type: ACTIONS.NAVIGATE_PREV_SIBLING, 
          payload: { levelNumber, expectedCurrentNodeId: currentNodeId }
        });
      } else {
        console.log(`[PostTreeLevel] Navigation dispatch skipped (Prev). Level: ${levelNumber}, CurrentNodeId: ${currentNodeId}`);
      }
    }, 100, { leading: true, trailing: false }),
    [dispatch, levelData]
  );

  // Log the props received by PostTreeLevelComponent for debugging propagation

  // Core state hooks moved to top
  const [isLoading, setIsLoading] = useState<boolean>(false);
  const containerRef = useRef<HTMLDivElement>(null);
  // Use a custom hook to extract only the reply context values we need
  // This prevents re-renders when replyContent changes but doesn't affect this component
  const {
    setReplyTarget,
    replyTarget,
    setReplyQuote,
    replyQuote,
    clearReplyState,
    replyError,
    setReplyError,
    isReplyOpen,
    setIsReplyOpen,
    isReplyActive,
    setReplyContent,
    rootUUID
  } = useReplyContextSelective();
  const initialPagination = getPagination(levelData); // Moved calculation before useState
  const [pagination, setPagination] = useState<Pagination>(initialPagination || { hasMore: false, totalCount: 0, nextCursor: undefined }); // Ensure initial value is always valid Pagination
  const [animationDirection, setAnimationDirection] = useState<1 | -1>(1); // 1 for next, -1 for prev. Initial direction.

  // Calculate dimensions based on viewport - moved up
  const dimensions = useMemo(() => {
    const viewportHeight = window.innerHeight;
    const viewportWidth = window.innerWidth;
    return {
      height: Math.max(viewportHeight * 0.8, 400),
      width: Math.max(viewportWidth * 0.8, 600),
      defaultItemSize: Math.max(viewportHeight * 0.3, 200)
    };
  }, []);

  // Update dimensions on window resize - moved up
  const [dimensionValues, setDimensionValues] = useState(dimensions);
  useMemo(() => {
    const handleResize = () => {
      setDimensionValues({
        height: Math.max(window.innerHeight * 0.8, 400),
        width: Math.max(window.innerWidth * 0.8, 600),
        defaultItemSize: Math.max(window.innerHeight * 0.3, 200),
      });
    };
    window.addEventListener('resize', handleResize);
    return () => window.removeEventListener('resize', handleResize);
  }, []); // Dependency array kept empty as intended

  // Get siblings from levelData - Refactored to use the new structure
  const siblings: Siblings = useMemo(() => {
    if (!isMidLevel(levelData)) { 
      return { nodes: [] };
    }
    // getSiblings now directly returns PostTreeNode[] | undefined
    return getSiblings(levelData) || { nodes: [] }; 
    // Removed the old logic that tried to filter based on selectedQuoteInParent and levelsMap
  }, [levelData]);

  // Get the current node to render - moved up
  const nodeToRender = useMemo(() => {
    const selectedNode = getSelectedNodeHelper(levelData);
    if (selectedNode) {
      return selectedNode;
    }
    if (siblings.nodes.length > 0) {
      return siblings.nodes[0];
    }
    return undefined;
  }, [levelData, siblings]); // Dependencies restored

  // Extract the currently selected quote *for this level*, applying default logic - FIXED
  const currentLevelSelectedQuote = useMemo(() => {
    // 1. Get the explicitly selected quote for the level from the state
    const explicitLevelQuote = getSelectedQuoteInThisLevel(levelData);
    const quotesMap: [Quote, number][] | undefined = nodeToRender?.quoteCounts?.quoteCounts;

    // 2. Check if the explicit level quote exists AND is present in the current node's quotes
    if (explicitLevelQuote && quotesMap) {
      const quoteExistsInNode = quotesMap.some(([quote]) => areQuotesEqual(quote, explicitLevelQuote));
      if (quoteExistsInNode) {
        // Use the explicitly selected level quote if it applies to this node
        return explicitLevelQuote;
      }
    }

    // 3. If no valid explicit quote for *this node*, find the default (highest count) for *this node*
    if (quotesMap && quotesMap.length > 0) {
      // Sort by count descending ONLY.
      // Tuple is [Quote, number]
      const sortedQuotes = [...quotesMap].sort((entryA, entryB) => { // entryA = [quoteA, countA]
        const countA = entryA[1];
        const countB = entryB[1];
        const countDiff = countB - countA; // Descending count
        return countDiff;
      });
      // Return the Quote object (index 0) from the highest count entry
      return sortedQuotes[0]?.[0] ?? null; // Safely access quote at index 0
    }

    // 4. If no explicit selection applicable and no quotes available on this node, return null
    return null;

  }, [levelData, nodeToRender, levelData.midLevel?.selectedNode]); // Dependencies correct

   // Handle text selection for replies with improved error handling - moved up
  const handleExistingQuoteSelectionCompleted = useCallback(
    async (quote: Quote): Promise<void> => {
      try {
        if (!nodeToRender) {
          throw new Error('Cannot create reply: no valid node selected');
        }
        await postTreeOperator.setSelectedQuoteForNodeInLevel(quote, nodeToRender, levelData);
        window.dispatchEvent(new Event('resize'));
      } catch (error) {
        setReplyError(error instanceof Error ? error.message : 'Failed to set reply target'); // TODO: why is this a reply error?
      }
    },
    [nodeToRender, levelData, setReplyError] // Dependencies updated
  );

  // Handle reply button click - checks for draft first
  const handleReplyButtonClick = useCallback((): void => {
    // Add detailed logging here
    
    if (!nodeToRender) {
      console.error('[handleReplyButtonClick] Error: nodeToRender is null/undefined.');
      setReplyError('Cannot create reply: no valid node selected');
      return;
    }
    const isCurrentlyReplyTarget = replyTarget?.id === nodeToRender?.id; // Local check

    try {
      if (isReplyActive && isCurrentlyReplyTarget) {
        // User clicked "Cancel Reply"
        clearReplyState(); // Clears target, quote, content, and localStorage entry
      } else {
        
        // Check for existing draft for this parent node
        let loadedDraft = null;
        if (rootUUID) { // Ensure rootUUID is available
          loadedDraft = findLatestDraftForParent(rootUUID, nodeToRender.id);
        }

        if (loadedDraft) {
          // Draft found - load its state into context
          setReplyTarget(nodeToRender);
          setReplyQuote(loadedDraft.quote); // Set the quote from the draft
          setReplyContent(loadedDraft.content); // Set the content from the draft
          setReplyError(null);
          setIsReplyOpen(true); // Ensure reply editor opens
        } else {
          // No draft found - start fresh reply, selecting entire node text as the default quote
          setReplyTarget(nodeToRender);
          const nodeText = nodeToRender.textContent?.trim();
          if (!nodeText || nodeText.length === 0) {
            console.error('[handleReplyButtonClick] Error: Cannot create quote: node has no text content.');
            // Set an error state instead of throwing, or handle gracefully
            setReplyError('Cannot start reply: Node has no content to quote.');
            return; // Stop execution if no text content
          }
          // Create the default quote spanning the entire text
          const defaultQuote = new Quote(
            nodeText, // Use the full trimmed text
            nodeToRender.id, // Provide the sourceId
            { start: 0, end: nodeText.length } // Range covering the whole text
          );
          setReplyQuote(defaultQuote); // Set the default quote
          setReplyContent(''); // Start with empty content for the new reply
          setReplyError(null); // Clear any previous errors
          setIsReplyOpen(true); // Ensure reply editor opens
        }
        // After setting state (either from draft or default), dispatch resize
        window.dispatchEvent(new Event('resize'));
      }
    } catch (error) {
      console.error('[handleReplyButtonClick] Error:', error);
      const errorMessage = error instanceof Error ? error.message : 'An unknown error occurred while handling the reply action.';
      setReplyError(errorMessage);
    }
  }, [
    nodeToRender, 
    replyTarget, 
    isReplyActive, 
    clearReplyState, 
    setReplyError, 
    setReplyTarget, 
    setReplyQuote, 
    setIsReplyOpen,
    rootUUID, // Add rootUUID dependency
    setReplyContent // Add setReplyContent dependency
  ]);

  // Navigation functions with pagination - FIXED
  const navigateToNextSibling = useCallback(async () => {
    if (replyTarget?.id === nodeToRender?.id) { return; }
    if (!nodeToRender) { return; }
    const currentIndex = siblings.nodes.findIndex((sibling: PostTreeNode) => sibling.id === getSelectedNodeHelper(levelData)?.id);
    if (currentIndex < siblings.nodes.length - 1) {
      setAnimationDirection(1);
      debouncedNavigateNext(); // Call debounced action
    } else if (pagination.hasMore) {
      // ** Temporarily removed loadMoreItems call **
      // The logic for pagination needs rethinking with the new client-side sorting.
      // setIsLoading(true);
      // try {
      //   const parentIdArr = getParentId(levelData);
      //   const levelNum = getLevelNumber(levelData);
      //   // We don't use selQuoteParent for fetching anymore
      //   if (!parentIdArr || parentIdArr.length === 0 || levelNum === undefined) {
      //       console.warn("Missing data needed to load more items.", { parentIdArr, levelNum });
      //       setIsLoading(false);
      //       return;
      //   }
      //   // Call to loadMoreItems needs redesign
      //   // await postTreeOperator.loadMoreItems(...);
      //   debouncedNavigateNext(); 
      // } catch (error) {
      //   console.error("Failed to load more items:", error);
      // } finally {
      //   setIsLoading(false);
      // }
      console.log("Load more logic needs implementation for new sorting.");
    } else {
      console.log("No next sibling action taken (already at end or no more pages).");
    }
  }, [
    siblings, pagination, levelData, debouncedNavigateNext, nodeToRender, 
    replyTarget, // Removed setIsLoading as loadMoreItems is commented out
  ]);

  const navigateToPreviousSibling = useCallback(async () => {
    if (replyTarget?.id === nodeToRender?.id) { return; }
    if (!nodeToRender) { return; }
    const currentIndex = siblings.nodes.findIndex((sibling: PostTreeNode) => sibling.id === getSelectedNodeHelper(levelData)?.id);
    if (currentIndex > 0) {
      setAnimationDirection(-1);
      debouncedNavigatePrev(); // Call debounced action
    } else {
        console.log("No previous sibling action taken.");
    }
  }, [
    siblings, debouncedNavigatePrev, levelData, nodeToRender, replyTarget 
  ]);

  // Gesture handling with Framer Motion's drag
  const handleDragEnd = (
    event: MouseEvent | TouchEvent | PointerEvent,
    info: PanInfo
  ) => {
    const { offset, velocity } = info;
    const swipeThreshold = 100; // Minimum distance for a swipe
    const velocityThreshold = 0.3; // Minimum velocity for a swipe

    if (offset.x < -swipeThreshold || (velocity.x < -velocityThreshold && offset.x < -50)) {
      navigateToNextSibling();
    } else if (offset.x > swipeThreshold || (velocity.x > velocityThreshold && offset.x > 50)) {
      navigateToPreviousSibling();
    }
  };

  // Report height to parent virtualized list when container size changes - moved up
  // Report height to parent virtualized list when container size changes
  useEffect(() => {
    if (containerRef.current && reportHeight) {
      const resizeObserver = new ResizeObserver((entries) => {
        for (const entry of entries) {
          reportHeight(entry.contentRect.height);
        }
      });
      resizeObserver.observe(containerRef.current);
      return () => resizeObserver.disconnect();
    }
  }, [reportHeight]);

  // Update pagination state based on levelData - moved up
  useMemo(() => {
    const newPagination = getPagination(levelData);
    if (newPagination) {
      // Add a check to prevent unnecessary state updates if pagination hasn't changed
      if (newPagination.nextCursor !== pagination.nextCursor ||
          newPagination.hasMore !== pagination.hasMore ||
          newPagination.totalCount !== pagination.totalCount) {
            setPagination(newPagination);
          }
    }
  }, [levelData, pagination]); // Added pagination to dependency array

  // Memoize quote counts based on the node ID. If the node ID is the same,
  // assume its quote counts haven't fundamentally changed for highlighting purposes.
  const memoizedQuoteCounts = useMemo(() => {
    return nodeToRender?.quoteCounts ?? undefined;
  // Depend only on the node ID. If the node changes, recalculate.
  }, [nodeToRender?.id]);

  // --- Conditional logic starts here ---

  // Skip rendering if not a MidLevel
  if (!isMidLevel(levelData)) {
    return (
      <div ref={containerRef} className="post-tree-level-container">
        <div className="last-level-indicator">
          End of thread
        </div>
      </div>
    );
  }

  // This specific check for initialPagination must happen *after* hooks are defined
  // but before pagination state is used extensively if the component *could* render
  // without valid initial pagination derived from a non-MidLevel.
  // However, the hook itself is already moved up. The check here is for logic flow.
  if (!initialPagination) {
    console.error("PostTreeLevelComponent: Rendered without valid initial pagination, this might indicate an issue.", levelData);
    return null; // Or return some placeholder/error state
  }

  // Determine if the current node is the target for a reply
  const isReplyTarget = replyTarget?.id === nodeToRender?.id;


  // Early return if we don't have a valid node
  if (!nodeToRender?.rootNodeId) {
    console.warn("PostTreeLevelComponent: nodeToRender or its rootNodeId is missing. Rendering null.", { nodeToRender, levelData });
    return null;
  }

  // Log the props passed to NodeContent for debugging propagation
  
  return (
    <div
      ref={containerRef}
      className="post-tree-level-container"
    >
      <AnimatePresence custom={animationDirection} initial={false} mode="wait">
        <motion.div
          style={{ touchAction: 'pan-y' }}
          className={`post-tree-node ${isReplyTarget ? 'reply-target' : ''}`}
          key={nodeToRender?.rootNodeId + (levelData.midLevel?.levelNumber ?? '') + (nodeToRender?.id ?? '')}
          drag="x"
          dragConstraints={{ left: 0, right: 0 }}
          dragElastic={0.5}
          onDragEnd={handleDragEnd}
          initial={{
            opacity: 0,
            x: animationDirection * 300,
          }}
          animate={{
            opacity: 1,
            x: 0,
            transition: {
              delay: 0.1,
              type: "spring",
              stiffness: 260,
              damping: 25,
            },
          }}
          exit={{
            opacity: 0,
            x: animationDirection * -300,
            transition: {
              duration: 0.2,
            },
          }}
          role="article"
        >
          {nodeToRender && (
            <MemoizedNodeContent
              node={nodeToRender}
              onExistingQuoteSelectionComplete={handleExistingQuoteSelectionCompleted}
              isReplyTargetNode={isReplyTarget}
              existingSelectableQuotes={memoizedQuoteCounts}
              currentLevelSelectedQuote={currentLevelSelectedQuote ?? undefined}
              initialQuoteForReply={isReplyTarget ? replyQuote : null}
            />
          )}
          <MemoizedNodeFooter
            nodeData={nodeToRender}
            currentIndex={nodeToRender ? siblings.nodes.findIndex((sibling: PostTreeNode) => sibling.id === nodeToRender.id) : -1} 
            totalSiblings={siblings.nodes.length}
            onReplyClick={handleReplyButtonClick}
            isReplyTarget={isReplyTarget}
            onNextSibling={navigateToNextSibling}
            onPreviousSibling={navigateToPreviousSibling}
            isReplyActive={isReplyActive}
            replyError={replyError}
          />
          {replyError && (
            <div className="reply-error" role="alert" aria-live="polite">
              {replyError}
            </div>
          )}
        </motion.div>
      </AnimatePresence>
    </div>
  );
};

// Custom hook to selectively extract only the reply context values we need
// This prevents re-renders when replyContent changes
// NOTE: This function itself is NOT a hook, but it CALLS hooks (useMemo, useContext).
// The convention is to name functions starting with 'use' if they call hooks inside.
function useReplyContextSelective(): Pick<
  ReplyContextType,
  | 'setReplyTarget'
  | 'replyTarget'
  | 'setReplyQuote'
  | 'replyQuote'
  | 'clearReplyState'
  | 'replyError'
  | 'setReplyError'
  | 'isReplyOpen'
  | 'setIsReplyOpen'
  | 'isReplyActive'
  | 'setReplyContent'
  | 'rootUUID'
> {
  const context = useReplyContext(); // Use the base hook

  return useMemo(() => ({
    setReplyTarget: context.setReplyTarget,
    replyTarget: context.replyTarget,
    setReplyQuote: context.setReplyQuote,
    replyQuote: context.replyQuote,
    clearReplyState: context.clearReplyState,
    replyError: context.replyError,
    setReplyError: context.setReplyError,
    isReplyOpen: context.isReplyOpen,
    setIsReplyOpen: context.setIsReplyOpen,
    isReplyActive: context.isReplyActive,
    setReplyContent: context.setReplyContent,
    rootUUID: context.rootUUID
  }), [
    context.setReplyTarget,
    context.replyTarget,
    context.setReplyQuote,
    context.replyQuote,
    context.clearReplyState,
    context.replyError,
    context.setReplyError,
    context.isReplyOpen,
    context.setIsReplyOpen,
    context.isReplyActive,
    context.setReplyContent,
    context.rootUUID
  ]);
}

// Use React.memo to memoize the entire component
export default React.memo(PostTreeLevelComponent); <|MERGE_RESOLUTION|>--- conflicted
+++ resolved
@@ -8,14 +8,9 @@
  * - Communicate height changes to parent components for proper virtualization
  */
 
-<<<<<<< HEAD
 import React, { useState, useCallback, useMemo, useRef, useEffect } from 'react';
 import { useGesture } from '@use-gesture/react';
-import { motion, AnimatePresence } from 'framer-motion';
-=======
-import React, { useState, useCallback, useMemo, useRef } from 'react';
 import { motion, AnimatePresence, PanInfo } from 'framer-motion';
->>>>>>> 32d73336
 import { debounce } from 'lodash';
 import { useReplyContext } from '../context/ReplyContext';
 import NodeContent from './NodeContent';
